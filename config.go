--- conflicted
+++ resolved
@@ -32,15 +32,12 @@
 	OutputParameters string
 	EventTypes       []string
 	HTTPServerPort   int
-<<<<<<< HEAD
+	CbServerURL      string
 
 	// this is a hack for S3 specific configuration
 	S3ServerSideEncryption  *string
 	S3CredentialProfileName *string
 	S3ACLPolicy             *string
-=======
-	CbServerURL      string
->>>>>>> 17495e7c
 }
 
 type ConfigurationError struct {
