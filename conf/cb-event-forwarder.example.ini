[bridge]

###########
#General Config Options
##########

#
# How many process pools should the script spin up to
# process events off of the bus.
message_processor_count=4

#
# This is a name that gets populated in all JSON objects
# as "cb_server".  This can help distinguish messages when
# data from multiple Carbon Black deployments are merged
# into a single source
server_name=cbserver

# enable extra debugging output
debug=0

# port for HTTP diagnostics
http_server_port=33706

#
# Bus Connection Options
#
# There are two deployment options:
#
# 1) For small deployments, or for low volume subscriptions (such as new binaries, feed/watchlist hits),
#    you can install this connector directly on the Carbon Black server. In this case, leave the following
#    three configuration options blank and the service will connect to the local RabbitMQ instance using
#    the credentials from the /etc/cb/cb.conf file.
#
# 2) For larger deployments, or for high volume subscriptions (such as raw endpoint events), it is recommended
#    to install this connector on its own dedicated machine. In this case, fill the following three configuration
#    options with the RabbitMQUser, RabbitMQPassword, and the IP/hostname of the Carbon Black server or master
#    node respectively. You will have to ensure that your host can connect to TCP port 5004 on the Carbon Black
#    server.
#
rabbit_mq_username=
rabbit_mq_password=
cb_server_hostname=

#
# The cb-event-forwarder can optionally place deep links into the JSON or LEEF output so users can have
# one-click access to process, binary, or sensor context. For example, a watchlist process hit will now include:
#  .docs[0].link_sensor: https://cbtests/#/host/7
#  .docs[0].link_process: https://cbtests/#analyze/00000007-0000-0fd4-01d1-209aa22a57ee/1
#  .docs[0].link_parent: https://cbtests/#analyze/00000007-0000-0fc8-01d1-209aa208f788/1
#  .docs[0].link_process_md5: https://cbtests/#/binary/445C3E95C8CB05403AEDAEC3BAAA3A1D
#
# Raw endpoint events will include a "link_process", and binary watchlist hits will include a "link_md5"
#
# To enable these links, uncomment and place the base URL of your Carbon Black server into the cb_server_url variable
# below.
#
# cb_server_url=https://my.company.cb.server

#########
# Output Options
#########

#
# Configure the specific output.
# Valid options are: 'udp', 'tcp', 'file', 'stdout', 's3'
#
#  udp - Have the events sent over a UDP socket
#  tcp - Have the events sent over a TCP socket
#  file - Output the events to a rotating file
#  s3 - Place in S3 bucket (not officially supported)
#
output_type=file

# Configure the output format
# valid options are: 'leef', 'json'
#
# default is 'json'
# Use 'leef' for pushing events to IBM QRadar, 'json' otherwise
#
output_format=json

#
# Output specific configuration
# These only have meaning if the option
# is enabled
#

# default to /var/cb/data/event_bridge_output.json
outfile=/var/cb/data/event_bridge_output.json

# tcpout=IP:port - ie 1.2.3.5:8080
tcpout=

# udpout=IP:port - ie 1.2.3.5:8080
udpout=

# options for S3 support
# s3out: can be an S3 bucket name (defaults to us-east-1 region)
#        or (temp-file-directory):(region):(bucket-name)
#        by default, the temp-file-directory is /var/cb/data/event-forwarder.
#
# for more s3 options, see the [s3] section below.
s3out=

#########
# Configuration for which events are captured
#
# To specify multiple events use comma as a separator
# e.g. events_raw_sensor=ingress.event.process,ingress.event.procstart
#
#
# For more info on supported event types see
# https://github.com/carbonblack/cbapi/tree/master/server_apis
#
# Note: To enable raw sensor events you must also edit the Carbon Black config
#  file (cb.conf) and enable the appropriate events by changing the config
#  option DatastoreBroadcastEventTypes.
#
# Note: To enable binaryinfo. events you need to enable EnableSolrBinaryInfoNotifications=True
#  within the cb.conf
#########

# Raw Sensor (endpoint) Events
# Includes:
#   ingress.event.process
#   ingress.event.procstart
#   ingress.event.netconn
#   ingress.event.procend
#   ingress.event.childproc
#   ingress.event.moduleload
#   ingress.event.module
#   ingress.event.filemod
#   ingress.event.regmod
#   ingress.event.tamper
#   ingress.event.crossprocopen
#   ingress.event.remotethread
#   ingress.event.processblock
#   ingress.event.emetmitigation
#   ALL for all of the above
#   0 - to disable all raw sensor events.
events_raw_sensor=ALL

# Watchlist Hits
# Includes:
#  watchlist.hit.process
#  watchlist.hit.binary
#  watchlist.storage.hit.process
#  watchlist.storage.hit.binary
events_watchlist=ALL

# Feed Hits
# Includes:
#   feed.ingress.hit.process
#   feed.ingress.hit.binary
#   feed.ingress.hit.host
#   feed.storage.hit.process
#   feed.storage.hit.binary
#   feed.query.hit.process
#   feed.query.hit.binary
#   ALL for all of the above
#   0 - to disable all raw sensor events
events_feed=ALL

# Alert Events
# Includes:
#   alert.watchlist.hit.ingress.process
#   alert.watchlist.hit.ingress.binary
#   alert.watchlist.hit.ingress.host
#   alert.watchlist.hit.query.process
#   alert.watchlist.hit.query.binary
#   ALL for all of the above
#   0 - to disable all raw sensor events
events_alert=ALL

# Binary Observed Events
# Includes:
#   binaryinfo.observed
#   binaryinfo.host.observed
#   binaryinfo.group.observed
events_binary_observed=ALL

# Binary Upload Events
# Includes:
#   binarystore.file.added
events_binary_upload=ALL

#########
# S3 configuration section
#
# The following are advanced configuration options for uploading output to Amazon S3 buckets.
#########

[s3]
# Uncomment server_side_encryption below to enable SSE on uploaded files to your S3 bucket
# server_side_encryption=AES256

# Set the following ACL policy on all files uploaded to your S3 bucket
# acl_policy=bucket-owner-full-control

# Use the following credential profile to connect to S3.
# See http://docs.aws.amazon.com/cli/latest/userguide/cli-chap-getting-started.html for more information on
<<<<<<< HEAD
# AWS credential storage and credential profiles. By default, the S3 output will use the default
# credential storage location of $HOME/.aws/credentials with the "default" credential profile.
#
# The credential_profile can be specified as the profile name, using the default storage location, or
# you can also specify the filename where the credentials are stored by using a colon separated format:
# for example, to look for the AWS credentials in the file /etc/cb/aws.creds, and use profile "production":
# set credential_profile to /etc/cb/aws.creds:production.

# credential_profile=default
=======
# AWS credential storage and credential profiles.
# credential_profile=default

# Use the following to create event forwarder logs under a specified object prefix
# If specified logs will be stored under <bucketname>/<object_prefix>/event-forwarder.<timestamp>
# This is useful if multiple forwarders are to use the same s3 bucket
# object_prefix=objectname
>>>>>>> 8d11ffc5
<|MERGE_RESOLUTION|>--- conflicted
+++ resolved
@@ -200,7 +200,6 @@
 
 # Use the following credential profile to connect to S3.
 # See http://docs.aws.amazon.com/cli/latest/userguide/cli-chap-getting-started.html for more information on
-<<<<<<< HEAD
 # AWS credential storage and credential profiles. By default, the S3 output will use the default
 # credential storage location of $HOME/.aws/credentials with the "default" credential profile.
 #
@@ -210,12 +209,8 @@
 # set credential_profile to /etc/cb/aws.creds:production.
 
 # credential_profile=default
-=======
-# AWS credential storage and credential profiles.
-# credential_profile=default
 
 # Use the following to create event forwarder logs under a specified object prefix
 # If specified logs will be stored under <bucketname>/<object_prefix>/event-forwarder.<timestamp>
 # This is useful if multiple forwarders are to use the same s3 bucket
-# object_prefix=objectname
->>>>>>> 8d11ffc5
+# object_prefix=objectname