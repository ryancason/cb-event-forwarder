import datetime
import logging
import multiprocessing
import os
import socket
import sys
import json
import boto

from event_parser import EventParser

LOGGER = logging.getLogger(__name__)


class EventOutput(object):
    OUTPUT_TYPES = ["udp", "tcp", "file", "stdout", "s3"]

    def __init__(self, output_type):

        if output_type not in EventOutput.OUTPUT_TYPES:
            raise ValueError("output type (%s) not valid" % output_type)

        self.output_type = output_type

    def write(self, event_data):
        raise Exception("Not Implemented")


class StdOutOutput(EventOutput):
    def __init__(self):
        super(StdOutOutput, self).__init__("stdout")

    def write(self, event_data):
        sys.stdout.write(str(event_data) + "\n")


class FileOutput(EventOutput):
    def __init__(self, outfile, rollover_delta=None):
        super(FileOutput, self).__init__("file")

        self.outfile = outfile
        self.start_time_file = os.path.join(os.path.dirname(self.outfile), '.start_time')
        self.lock = multiprocessing.Manager().Lock()
        if rollover_delta:
            self.rollover_delta = datetime.timedelta(seconds=rollover_delta)
            self.rollover_at_midnight = False
        else:
            self.rollover_at_midnight = True
            self.rollover_delta = None

    def write(self, event_data):
        rolled_over = False
        try:
            self.lock.acquire()
            rolled_over = self.prepare_file()
            if not os.path.isfile(self.outfile):
                open(self.start_time_file, 'w').close()

            fout = open(self.outfile, "a")
            fout.write(str(event_data) + "\n")
            fout.flush()
            fout.close()
        except:
            LOGGER.exception("Unable to output event via File")
        finally:
            self.lock.release()
            return rolled_over

    def should_rollover(self):
        """
        Determine if rollover should occur.
        """

        if not os.path.exists(self.outfile):
            return False

        last_modified = datetime.datetime.fromtimestamp(os.path.getmtime(self.outfile))
        create_time = datetime.datetime.fromtimestamp(os.path.getmtime(self.start_time_file))

        if self.rollover_at_midnight:
            if last_modified.date() < datetime.datetime.now().date():
                return True
        else:
            if datetime.datetime.now() - create_time > self.rollover_delta:
                return True

        return False

    def prepare_file(self):
        """
        Rollover the file if a rollover is required
        """

        if not self.should_rollover():
            return False

        last_modified_date = datetime.datetime.fromtimestamp(os.path.getmtime(self.outfile))

        rolled_filename = self.outfile + "." + last_modified_date.strftime("%Y-%m-%dT%H:%M:%S")
        if os.path.exists(rolled_filename):
            os.remove(rolled_filename)
        if os.path.exists(self.outfile):
            os.rename(self.outfile, rolled_filename)

        return rolled_filename


class UdpOutput(EventOutput):
    def __init__(self, host, port):
        super(UdpOutput, self).__init__("udp")

        self.ip = socket.gethostbyname(host)
        self.port = port

    def write(self, event_data):
        try:
            sock = socket.socket(socket.AF_INET, socket.SOCK_DGRAM)
            sock.sendto(str(event_data), (self.ip, self.port))
        except:
            LOGGER.exception("Unable to output event via UDP")


class TcpOutput(EventOutput):
    def __init__(self, host, port):
        super(TcpOutput, self).__init__("tcp")

        self.ip = socket.gethostbyname(host)
        self.port = port

    def write(self, event_data):
        try:
            sock = socket.socket(socket.AF_INET, socket.SOCK_STREAM)
            sock.connect((self.ip, self.port))
            sock.send(str(event_data))
            sock.close()
        except:
            LOGGER.exception("Unable to output event via TCP")


class S3Output(EventOutput):
    log_file_name = "event-forwarder"

<<<<<<< HEAD
=======
    def __init__(self, bucket, key, secret, temp_file_location="/var/run/cb/integrations/event-forwarder",
                 bucket_time_delta=60):
        super(S3Output, self).__init__('s3')

>>>>>>> ddc956be
        # s3 creds must be defined either in an environment variable, boto config
        # or EC2 instance metadata.
        self.conn = boto.connect_s3(aws_access_key_id=key, aws_secret_access_key=secret)

        self.bucket = self.conn.get_bucket(bucket)
        self.temp_file_location = temp_file_location

        self.file_output = FileOutput(os.path.join(temp_file_location, S3Output.log_file_name),
                                      rollover_delta=bucket_time_delta)

        # upload any files that failed to upload on previous instances of event-forwarder.
        self.upload_stragglers()
        self.last_uploaded_stragglers = datetime.datetime.now()

        self.lock = multiprocessing.Manager().Lock()

    def upload_stragglers(self):
        for fn in [x for x in os.listdir(self.temp_file_location)
                   if os.path.isfile(os.path.join(self.temp_file_location, x))
                   and x not in [S3Output.log_file_name, '.start_time']]:
            path = os.path.join(self.temp_file_location, fn)
            self.upload_one(path)

    def upload_one(self, path):
        # TODO: make this a background task so we don't block event processing
        # if the file fails to upload for any reason, we will pick it up later in upload_stragglers()

        key_name = os.path.basename(path)
        original_file_size = os.path.getsize(path)
        try:
            k = boto.s3.key.Key(bucket=self.bucket, name=key_name)
            upload_size = k.set_contents_from_filename(path)
        except Exception as e:
            LOGGER.exception("Exception while uploading file %s" % path)
            return False
        else:
            if upload_size == original_file_size:
                os.remove(path)
                return True
            else:
                LOGGER.error("File size mismatch while uploading file %s: %d != %d" % (path,
                                                                                       upload_size,
                                                                                       original_file_size))
                return False

    def write(self, event_data):
<<<<<<< HEAD
        # name keys as timestamp-xxxx where xxx is random 4 lowercase chars
        # this (a) keeps a useful and predictable sort order and (b) avoids name collisions
        key_name = "%s-%s" % (time.time(), ''.join(random.sample(string.lowercase, 4)))
        k = boto.s3.key.Key(bucket=self.bucket, name=key_name)

        # ensure contents of s3 bucket are list of objects, even though this output path is
        # always only one object per call
        k.set_contents_from_string("[%s]\n" % event_data)
=======
        try:
            self.lock.acquire()
            rolled_over = self.file_output.write(event_data)
            if rolled_over:
                # take the rolled_over file and upload it...
                filename = unicode(rolled_over)
                self.upload_one(filename)

            if datetime.datetime.now() - self.last_uploaded_stragglers > datetime.timedelta(seconds=60):
                self.upload_stragglers()
                self.last_uploaded_stragglers = datetime.datetime.now()
        except Exception:
            LOGGER.exception("Exception during s3 write")
        finally:
            self.lock.release()
>>>>>>> ddc956be


class EventProcessor(object):
    def __init__(self, options):
        self.event_parser = EventParser(options)

        output_type = options.get("output_type")
        self.output = None
        if output_type == "stdout":
            self.output = StdOutOutput()
        elif output_type == "file":
            self.output = FileOutput(options.get("outfile"))
        elif output_type == "tcp":
            (host, port) = options.get("tcpout").split(":")
            self.output = TcpOutput(host, int(port))
        elif output_type == "udp":
            (host, port) = options.get("udpout").split(":")
            self.output = UdpOutput(host, int(port))
        elif output_type == "s3":
            self.output = S3Output(options.get("s3out"), options.get("aws_key"), options.get("aws_secret"))
        else:
            raise ValueError("Invalid output type: %s" % output_type)

    def process_event(self, content_type, routing_key, body):
        """
        Parse an event from the Carbon Black event bus and write the resulting events to the configured output
        """

        events = self.event_parser.parse_events(content_type, routing_key, body)
        for event in events:
            try:
                json_str = json.dumps(event)
                self.output.write(json_str)
            except TypeError as e:
                LOGGER.exception("Got an exception (%s) processing event (repr: %s)" % (e, repr(event)))<|MERGE_RESOLUTION|>--- conflicted
+++ resolved
@@ -140,13 +140,10 @@
 class S3Output(EventOutput):
     log_file_name = "event-forwarder"
 
-<<<<<<< HEAD
-=======
     def __init__(self, bucket, key, secret, temp_file_location="/var/run/cb/integrations/event-forwarder",
                  bucket_time_delta=60):
         super(S3Output, self).__init__('s3')
 
->>>>>>> ddc956be
         # s3 creds must be defined either in an environment variable, boto config
         # or EC2 instance metadata.
         self.conn = boto.connect_s3(aws_access_key_id=key, aws_secret_access_key=secret)
@@ -193,16 +190,6 @@
                 return False
 
     def write(self, event_data):
-<<<<<<< HEAD
-        # name keys as timestamp-xxxx where xxx is random 4 lowercase chars
-        # this (a) keeps a useful and predictable sort order and (b) avoids name collisions
-        key_name = "%s-%s" % (time.time(), ''.join(random.sample(string.lowercase, 4)))
-        k = boto.s3.key.Key(bucket=self.bucket, name=key_name)
-
-        # ensure contents of s3 bucket are list of objects, even though this output path is
-        # always only one object per call
-        k.set_contents_from_string("[%s]\n" % event_data)
-=======
         try:
             self.lock.acquire()
             rolled_over = self.file_output.write(event_data)
@@ -218,7 +205,6 @@
             LOGGER.exception("Exception during s3 write")
         finally:
             self.lock.release()
->>>>>>> ddc956be
 
 
 class EventProcessor(object):
